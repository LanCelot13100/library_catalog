from src.core.logger import get_logger
import aiohttp
from src.clients.async_http_client_manager import AsyncHttpClientManager
from typing import Optional, Dict, Any
from abc import ABC
from src.core.exceptions import ApiClientError

logger = get_logger(__name__)


<<<<<<< HEAD
class BaseApiClient(ABC):
    """
    Базовый класс для всех HTTP API клиентов.
    Предоставляет общую функциональность для HTTP запросов.
    """

    def __init__(self, base_url: str, headers: Optional[Dict[str, str]] = None):
        self.base_url = base_url.rstrip('/')
        self.default_headers = headers or {}

    async def _get_session(self) -> aiohttp.ClientSession:
        """Получает HTTP сессию через менеджер"""
        return await AsyncHttpClientManager.get_session()  # используем общую сессию без модификации

    def _merge_headers(self, request_headers: Optional[Dict[str, str]] = None) -> Dict[str, str]:
        """Объединяет заголовки по умолчанию с заголовками конкретного запроса"""
        merged = self.default_headers.copy()
        if request_headers:
            merged.update(request_headers)
        return merged

    def _sanitize_log_data(self, data: Optional[Dict[str, Any]]) -> Dict[str, Any]:
        """Удаляет конфиденциальные данные из логов"""
        if not data:
            return {}
=======
class BaseApiClient(ABC): # Абстрактный базовый клиент для HTTP-запросов
>>>>>>> 1b5da9bc

        sensitive_keys = {'password', 'token', 'key', 'secret', 'authorization','api_key'}  # список конфиденциальных ключей
        sanitized = {}

        for key, value in data.items():
            if any(sensitive in key.lower() for sensitive in
                   sensitive_keys):
                sanitized[key] = "***REDACTED***"
            else:
                sanitized[key] = value
        return sanitized  # возвращаем очищенные данные

    async def _make_request(  # универсальный метод для выполнения HTTP запросов
            self,
            method: str,
            endpoint: str,
            headers: Optional[Dict[str, str]] = None,
            timeout: Optional[float] = None,
            **kwargs
    ) -> Dict[str, Any]:
        """
        Выполняет HTTP запрос к API

        Args:
            method: HTTP метод
            endpoint: Путь к эндпоинту (начинающийся с /)
            headers: Дополнительные заголовки
            timeout: Таймаут запроса
            **kwargs: Параметры запроса (params, json, data)

        Returns:
            Dict: JSON ответ от сервера

        Raises:
            ApiClientError: При ошибках HTTP запроса
        """
        url = f"{self.base_url}{endpoint}"
        session = await self._get_session()
        merged_headers = self._merge_headers(headers)

        request_kwargs = kwargs.copy()
        request_kwargs['headers'] = merged_headers

        if timeout:
            request_kwargs['timeout'] = aiohttp.ClientTimeout(total=timeout)

        sanitized_params = self._sanitize_log_data(kwargs.get('params'))
        sanitized_json = self._sanitize_log_data(kwargs.get('json'))
        logger.info(f"{method.upper()} {url} | params={sanitized_params} json={sanitized_json}")

        try:
            async with session.request(method, url, **request_kwargs) as response:
                response.raise_for_status()

                content_type = response.headers.get('content-type', '').lower()
                if 'application/json' in content_type:
                    return await response.json()
                else:
                    text_content = await response.text()
                    logger.warning(f"Non-JSON response from {url}: {content_type}")
                    return {'text': text_content}

        except aiohttp.ClientError as e:
            logger.error(f"HTTP client error for {method.upper()} {url}: {e}")
            raise ApiClientError(f"HTTP request failed: {e}")
        except Exception as e:
            logger.error(f"Unexpected error for {method.upper()} {url}: {e}")
            raise ApiClientError(f"Unexpected error during HTTP request: {e}")

    # Удобные методы для популярных HTTP операций
    async def get(self, endpoint: str, params: Optional[Dict[str, Any]] = None, **kwargs) -> Dict[str, Any]:
        """Выполняет GET запрос"""
        return await self._make_request('GET', endpoint, params=params, **kwargs)

    async def post(self, endpoint: str, json: Optional[Dict[str, Any]] = None, **kwargs) -> Dict[str, Any]:
        """Выполняет POST запрос"""
        return await self._make_request('POST', endpoint, json=json, **kwargs)

    async def put(self, endpoint: str, json: Optional[Dict[str, Any]] = None, **kwargs) -> Dict[str, Any]:
        """Выполняет PUT запрос"""
        return await self._make_request('PUT', endpoint, json=json, **kwargs)

    async def delete(self, endpoint: str, **kwargs) -> Dict[str, Any]:
        """Выполняет DELETE запрос"""
        return await self._make_request('DELETE', endpoint, **kwargs)
<|MERGE_RESOLUTION|>--- conflicted
+++ resolved
@@ -8,13 +8,12 @@
 logger = get_logger(__name__)
 
 
-<<<<<<< HEAD
+
 class BaseApiClient(ABC):
     """
     Базовый класс для всех HTTP API клиентов.
     Предоставляет общую функциональность для HTTP запросов.
     """
-
     def __init__(self, base_url: str, headers: Optional[Dict[str, str]] = None):
         self.base_url = base_url.rstrip('/')
         self.default_headers = headers or {}
@@ -34,9 +33,6 @@
         """Удаляет конфиденциальные данные из логов"""
         if not data:
             return {}
-=======
-class BaseApiClient(ABC): # Абстрактный базовый клиент для HTTP-запросов
->>>>>>> 1b5da9bc
 
         sensitive_keys = {'password', 'token', 'key', 'secret', 'authorization','api_key'}  # список конфиденциальных ключей
         sanitized = {}
